package superhuman.server;

import lime.ui.FileDialogType;
import lime.ui.FileDialog;
import genesis.application.managers.LanguageManager;
import prominic.sys.applications.oracle.VirtualBox;
import prominic.sys.applications.hashicorp.Vagrant;
import prominic.core.primitives.ValidatingProperty;
import superhuman.server.provisioners.ProvisionerType;
import sys.FileSystem;
import haxe.io.Path;
import superhuman.managers.ProvisionerManager;
import superhuman.server.data.ServerData;
import superhuman.server.data.ProvisionerData;
import superhuman.server.provisioners.AdditionalProvisioner;
import lime.system.System;
import champaign.core.logging.Logger;

class AdditionalServer extends Server {

    public static final _HOSTNAME:EReg = ~/^[a-zA-Z0-9]([a-zA-Z0-9\-]*[a-zA-Z0-9])?(\.[a-zA-Z0-9]([a-zA-Z0-9\-]*[a-zA-Z0-9])?)*$/;
    public static final _HOSTNAME_WITH_PATH:EReg = ~/^[a-zA-Z0-9]([a-zA-Z0-9\-]*[a-zA-Z0-9])?(\.[a-zA-Z0-9]([a-zA-Z0-9\-]*[a-zA-Z0-9])?)*$/;
    public static final _SERVER_ORGANIZATION:EReg = ~/(?:\/)?([^\/]+)$/;
    override function get_url():ServerURL {
        return getHostNameServerUrl(hostname.value);
    }

    var _existingServerName:ValidatingProperty;

    public var existingServerName( get, never ):ValidatingProperty;
    function get_existingServerName() return _existingServerName;

    var _existingServerIpAddress:ValidatingProperty;

    public var existingServerIpAddress( get, never ):ValidatingProperty;
    function get_existingServerIpAddress() return _existingServerIpAddress;

    override function get_fqdn():String {
        return url.hostname + "." + url.domainName + "/" + organization.value;
    }

    function new() {
        super();

        _hostname.onChange.remove(_propertyChanged);
        _hostname = new ValidatingProperty( "", _HOSTNAME, true, 1 );
        _hostname.onChange.add( _propertyChanged );

        _existingServerName = new ValidatingProperty( "", _HOSTNAME_WITH_PATH, true, 1 );
        _existingServerName.onChange.add( _propertyChanged );

        _organization = new ValidatingProperty( "", _SERVER_ORGANIZATION, 1 );
        _organization.onChange.add( _propertyChanged );

        _existingServerIpAddress = new ValidatingProperty( "", Server._VK_IP, true );
        _existingServerIpAddress.onChange.add( _propertyChanged );
    }

    static public function create( data:ServerData, rootDir:String ):AdditionalServer {
         var sc = new AdditionalServer();

        sc._id = data.server_id;
        sc._serverDir = Path.normalize( rootDir + "/hcl_domino_additional_provisioner/" + sc._id );
        FileSystem.createDirectory( sc._serverDir );
        sc._path.value = sc._serverDir;

        var latestStandaloneProvisioner = ProvisionerManager.getBundledProvisioners(ProvisionerType.AdditionalProvisioner)[ 0 ];

        if ( data.provisioner == null ) {

            sc._provisioner = new AdditionalProvisioner(ProvisionerType.AdditionalProvisioner, latestStandaloneProvisioner.root, sc._serverDir, sc );

        } else {

            var provisioner = ProvisionerManager.getProvisionerDefinition( data.provisioner.type, data.provisioner.version );

            if ( provisioner != null ) {

                sc._provisioner = new AdditionalProvisioner(ProvisionerType.AdditionalProvisioner, provisioner.root, sc._serverDir, sc );

            } else {

                // The server already exists BUT the provisioner version is not supported
                // so we create the provisioner with target path only
                sc._provisioner = new AdditionalProvisioner( ProvisionerType.AdditionalProvisioner, null, sc._serverDir, sc );

            }

        }

        sc._existingServerName.value = data.existingServerName;
        sc._existingServerIpAddress.value = data.existingServerIpAddress;
        sc._hostname.value = data.server_hostname;
        sc._memory.value = data.resources_ram;
        sc._nameServer1.value = data.network_dns_nameserver_1;
        sc._nameServer2.value = data.network_dns_nameserver_2;
        sc._networkAddress.value = data.network_address;
        sc._networkBridge.value = data.network_bridge;
        sc._networkGateway.value = data.network_gateway;
        sc._networkNetmask.value = data.network_netmask;
        sc._numCPUs.value = data.resources_cpu;
        sc._openBrowser.value = data.env_open_browser;
        sc._organization.value = data.server_organization;
        sc._roles.value = data.roles;
        sc._setupWait.value = data.env_setup_wait;
        sc._userEmail.value = data.user_email;
        sc._userSafeId.value = data.user_safeid;
        sc._serverProvisionerId.value = data.server_provisioner_id;
        sc._syncMethod = data.syncMethod == null ? SyncMethod.Rsync : data.syncMethod;
        sc._type = ( data.type != null ) ? data.type : ServerType.Domino;
        sc._dhcp4.value = ( data.dhcp4 != null ) ? data.dhcp4 : false;
        sc._combinedVirtualMachine.value = { home: sc._serverDir, serverId: sc._id, vagrantMachine: { vagrantId: null, serverId: sc._id }, virtualBoxMachine: { virtualBoxId: null, serverId: sc._id } };
        sc._disableBridgeAdapter.value = ( data.disable_bridge_adapter != null ) ? data.disable_bridge_adapter : false;
        sc._hostname.locked = sc._organization.locked = ( sc._provisioner.provisioned == true );
        sc._created = true;
        sc._setServerStatus();
        return sc;
    }

    override public function isValid():Bool {

        var hasVagrant:Bool = Vagrant.getInstance().exists;
        var hasVirtualBox:Bool = VirtualBox.getInstance().exists;
        var hasValidHostname:Bool = _hostname.isValid();
        var hasValidExistingDominoServer:Bool = _existingServerName.isValid();
        var hasEnoughMemory:Bool = _memory.value >= 4;
        var hasEnoughCPUs:Bool = _numCPUs.value >= 1;
        var isDHCPEnabled:Bool = _dhcp4.value;
        
        var hasValidNetworkConfig:Bool = _networkBridge.isValid() &&
            _networkAddress.isValid() &&
            _networkGateway.isValid() &&
            _networkNetmask.isValid() &&
            _nameServer1.isValid() &&
            _nameServer2.isValid();
            
        var hasValidRoles:Bool = areRolesValid();
        
        var isValid:Bool = hasVagrant &&
            hasVirtualBox &&
            hasValidHostname &&
            hasValidExistingDominoServer &&
            hasEnoughMemory &&
            hasEnoughCPUs &&
            (isDHCPEnabled || hasValidNetworkConfig) &&
            hasValidRoles;

        return isValid;

    }

    public function getExistingServerUrl():ServerURL
    {
        return getHostNameServerUrl(_existingServerName.value);
    }

    public function getOrganization():String
    {
        if (_organization.isValid()) {
            return _SERVER_ORGANIZATION.matched(1);
        }
        return null;
    }
    
    override public function saveHostsFile() {

        if ( isValid() ) 
        {
            cast(this.provisioner, AdditionalProvisioner).saveHostsFile();
        }
    }

	override function _saveSafeId() {
        // AdditionalServer uses serverProvisionerId for the server.id file
        // This is set by locateServerProvisionerId()
        
        // CRITICAL FIX: Make sure we never use the provisioner version as a file path
        if (_serverProvisionerId == null || _serverProvisionerId.value == null || _serverProvisionerId.value == "") {
            Logger.error('${this}: No server ID file path selected');
            if (console != null) console.appendText("Error: No server ID file has been selected. Please use the 'Locate' button to select a server ID file.", true);
            this._busy.value = false;
            return;
        }
        
        // Get the actual server ID file path - it should NEVER be the version number
        var serverIdPath = _serverProvisionerId.value;
        
        // Double-check the serverIdPath is not the provisioner version (critical bug)
        if (serverIdPath == this._provisioner.version) {
            Logger.error('${this}: BUG DETECTED - Server ID path is the same as the provisioner version (${serverIdPath})');
            if (console != null) console.appendText("BUG: Server ID path is using the version number instead of a file path. Please report this issue.", true);
            this._busy.value = false;
            return;
        }
        
        // Make sure the file exists at the path
        if (!FileSystem.exists(serverIdPath)) {
            Logger.error('${this}: Server ID file does not exist at path: ${serverIdPath}');
            if (console != null) console.appendText("Error: The selected server ID file cannot be found at: " + serverIdPath, true);
            this._busy.value = false;
            return;
        }
        
        // Now call the provisioner with the correct path
        var result = this._provisioner.saveSafeId(serverIdPath);
        if (!result) {
            this._busy.value = false;
        }
    }

    override public function safeIdExists():Bool {
        // For AdditionalServer, we need to check the server ID file
        if ( _serverProvisionerId == null || _serverProvisionerId.value == null || _serverProvisionerId.value == "" ) return false;

        return FileSystem.exists( _serverProvisionerId.value );
    }

    override public function getData():ServerData {
        var sd:ServerData = super.getData();
            sd.existingServerName = _existingServerName.value;
            sd.existingServerIpAddress = _existingServerIpAddress.value;
            // Make sure server_provisioner_id is explicitly included 
            sd.server_provisioner_id = _serverProvisionerId.value;
        return sd;
    }

    // Override updateProvisioner to ensure we don't mess with the serverProvisionerId
    override public function updateProvisioner(data:ProvisionerData):Bool {
        // Call super implementation
        var result = super.updateProvisioner(data);
        
        // CRITICAL FIX: Make sure we never set serverProvisionerId to the version
        // The super.updateProvisioner might have set _serverProvisionerId.value to version
        if (_serverProvisionerId != null && _serverProvisionerId.value == this._provisioner.version) {
            Logger.error('${this}: updateProvisioner set serverProvisionerId to version - restoring previous value');
            // We don't have a previous value to restore, but we can at least clear it to force user selection
            _serverProvisionerId.value = null;
        }
        
        return result;
    }

<<<<<<< HEAD
    public function locateServerProvisionerId( ?callback:()->Void ) {
        var fd = new FileDialog();
=======
        if ( _fd != null ) return;
        
        var dir = ( SuperHumanInstaller.getInstance().config.user.lastuseddirectory != null ) ? SuperHumanInstaller.getInstance().config.user.lastuseddirectory : System.userDirectory;
        _fd = new FileDialog();
>>>>>>> 2b449da9
        var currentDir:String;
        
        // Default directory to start in
        var dir = (SuperHumanInstaller.getInstance().config.user.lastuseddirectory != null) ? 
            SuperHumanInstaller.getInstance().config.user.lastuseddirectory : System.userDirectory;

<<<<<<< HEAD
        fd.onSelect.add(path -> {
            currentDir = Path.directory(path);
            
            // Verify the file exists
            if (FileSystem.exists(path)) {
                // Store the selected path for the server ID file
                _serverProvisionerId.value = path;
                Logger.info('${this}: Set serverProvisionerId to ${path}');
                
                // Immediately save the data to persist this change
                this.saveData();
                Logger.info('${this}: Saved server data after setting serverProvisionerId');
                
                if (console != null) {
                    console.appendText(LanguageManager.getInstance().getString('serverpage.server.console.provisionerserveridselected', path));
                }
                
                if (currentDir != null) {
                    SuperHumanInstaller.getInstance().config.user.lastuseddirectory = currentDir;
                }
                
                if (callback != null) {
                    callback();
                }
            } else {
                if (console != null) {
                    console.appendText('Error: Selected file does not exist: ${path}', true);
                }
            }
        });
=======
        _fd.onSelect.add( path -> {

            currentDir = Path.directory( path );
            _serverProvisionerId.value = path;

            if ( console != null ) console.appendText( LanguageManager.getInstance().getString( 'serverpage.server.console.provisionerserveridselected', path ) );

            if ( currentDir != null ) SuperHumanInstaller.getInstance().config.user.lastuseddirectory = currentDir;
            if ( callback != null ) callback();

            _fd.onSelect.removeAll();
            _fd.onCancel.removeAll();
            _fd = null;

        } );

        _fd.onCancel.add( () -> {
            _fd.onCancel.removeAll();
            _fd.onSelect.removeAll();
            _fd = null;
        } );

        _fd.browse( FileDialogType.OPEN, null, dir + "/", "Locate your Server Id file with .ids extension" );
>>>>>>> 2b449da9

        fd.browse(FileDialogType.OPEN, null, dir + "/", "Locate your Server Id file with .ids extension");
    }

    public static function getHostNameServerUrl(hostname:String):ServerURL
    {
        var result:ServerURL = { domainName: "", hostname: "", path: "" };
        
        // Split the URL by "/" to separate path
        var urlParts = hostname.split("/");
        var hostPart = urlParts[0];
        if (urlParts.length > 1) {
            result.path = urlParts[1];
        }

        // Split the host part by dots
        var a = hostPart.split(".");

        if (a.length == 3) {
            result.hostname = a[0];
            result.domainName = a[1] + "." + a[2];
        } else {
            result.hostname = "configure";
            result.domainName = "host.name";
        }
        return result;
    }
}<|MERGE_RESOLUTION|>--- conflicted
+++ resolved
@@ -240,23 +240,19 @@
         return result;
     }
 
-<<<<<<< HEAD
     public function locateServerProvisionerId( ?callback:()->Void ) {
-        var fd = new FileDialog();
-=======
+
         if ( _fd != null ) return;
         
         var dir = ( SuperHumanInstaller.getInstance().config.user.lastuseddirectory != null ) ? SuperHumanInstaller.getInstance().config.user.lastuseddirectory : System.userDirectory;
         _fd = new FileDialog();
->>>>>>> 2b449da9
         var currentDir:String;
         
         // Default directory to start in
         var dir = (SuperHumanInstaller.getInstance().config.user.lastuseddirectory != null) ? 
             SuperHumanInstaller.getInstance().config.user.lastuseddirectory : System.userDirectory;
 
-<<<<<<< HEAD
-        fd.onSelect.add(path -> {
+        _fd.onSelect.add(path -> {
             currentDir = Path.directory(path);
             
             // Verify the file exists
@@ -286,22 +282,6 @@
                 }
             }
         });
-=======
-        _fd.onSelect.add( path -> {
-
-            currentDir = Path.directory( path );
-            _serverProvisionerId.value = path;
-
-            if ( console != null ) console.appendText( LanguageManager.getInstance().getString( 'serverpage.server.console.provisionerserveridselected', path ) );
-
-            if ( currentDir != null ) SuperHumanInstaller.getInstance().config.user.lastuseddirectory = currentDir;
-            if ( callback != null ) callback();
-
-            _fd.onSelect.removeAll();
-            _fd.onCancel.removeAll();
-            _fd = null;
-
-        } );
 
         _fd.onCancel.add( () -> {
             _fd.onCancel.removeAll();
@@ -309,10 +289,7 @@
             _fd = null;
         } );
 
-        _fd.browse( FileDialogType.OPEN, null, dir + "/", "Locate your Server Id file with .ids extension" );
->>>>>>> 2b449da9
-
-        fd.browse(FileDialogType.OPEN, null, dir + "/", "Locate your Server Id file with .ids extension");
+        _fd.browse(FileDialogType.OPEN, null, dir + "/", "Locate your Server Id file with .ids extension");
     }
 
     public static function getHostNameServerUrl(hostname:String):ServerURL
