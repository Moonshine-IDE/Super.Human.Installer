--- conflicted
+++ resolved
@@ -61,11 +61,7 @@
 
         sc._id = data.server_id;
         sc._serverDir = Path.normalize( rootDir + "/hcl_domino_additional_provisioner/" + sc._id );
-<<<<<<< HEAD
-        // Don't create the directory until the server is saved
-=======
-        FileSystem.createDirectory( sc._serverDir );
->>>>>>> 261fa14c
+
         sc._path.value = sc._serverDir;
         sc.markAsProvisional(); // Use the shared method instead of directly setting the field
 
