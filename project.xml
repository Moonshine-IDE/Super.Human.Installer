--- conflicted
+++ resolved
@@ -5,11 +5,7 @@
 	<include path="Genesis/GenesisApplication.xml"/>
 	<!-- Override properties, add new ones below -->
 
-<<<<<<< HEAD
-	<meta version="0.8.13"/>
-=======
 	<meta version="0.8.14"/>
->>>>>>> 997aade1
 	<meta unless="debug" title="Super.Human.Installer"/>
 	<meta title="Super.Human.Installer Development" if="debug"/>
 
