name: MacOS Dev
  
on:
  - workflow_dispatch
  - workflow_call
  
jobs:
  build:
    name: Build
    runs-on: macos-latest
    
    steps:
      - name: Checkout repo
        uses: actions/checkout@v3
        with:
          lfs: true
          
      - name: Checkout LFS objects
        run: git lfs checkout

      - name: Read version
        id: readversion
        uses: mavrosxristoforos/get-xml-info@1.1.1
        with:
          xml-file: 'project.xml'
          xpath: '/project/meta/@version'

      - name: Set up Haxe
        uses: krdlab/setup-haxe@v1
        with:
          haxe-version: 4.2.5

      - name: Install dependencies
        run: | 
          haxelib install hxcpp
          haxelib install openfl
          haxelib run openfl setup
          haxelib install feathersui

      - name: Build project
        run: |
<<<<<<< HEAD
          haxelib run openfl build project.xml mac `
            -debug -Dlogverbose -Dlogcolor `
            -Dgitsha=${{ github.sha }} -Dgitbranch=${{ github.ref_name }}
=======
          haxelib run openfl build project.xml mac -debug -Dlogverbose -Dlogcolor
            
      - name: Create keychain
        env:
          MAC_KEYCHAIN_PASS: ${{ secrets.MAC_KEYCHAIN_PASS }}
        run: |
          security create-keychain -p "$MAC_KEYCHAIN_PASS" build.keychain
          echo "Keychain created"
          security set-keychain-settings -lut 21600 build.keychain
          echo "Keychain settings set"
          security default-keychain -s build.keychain
          echo "Keychain made default"
          security unlock-keychain -p "$MAC_KEYCHAIN_PASS" build.keychain  
          echo "Keychain unlocked"

      - name: Import certificates
        env:
          MAC_ALL_CERTS: ${{ secrets.MAC_ALL_CERTS }}
          MAC_ALL_KEYS: ${{ secrets.MAC_KEYS_1 }}${{ secrets.MAC_KEYS_2 }}
          MAC_PASS: ${{ secrets.MAC_PASS }}
        run: |
          echo "$MAC_ALL_CERTS" | base64 --decode > mac-all-certs.p12
          echo "$MAC_ALL_KEYS" | base64 --decode > mac-all-keys.p12

          security import ./mac-all-keys.p12 \
            -k build.keychain \
            -f pkcs12 \
            -P "$MAC_PASS" \
            -T /usr/bin/productsign \
            -T /usr/bin/codesign

          security import ./mac-all-certs.p12 \
            -k build.keychain \
            -f pkcs12 \
            -P "$MAC_PASS" \
            -T /usr/bin/productsign \
            -T /usr/bin/codesign

      - name: Allow codesign and productsign to use keychain
        env:
          MAC_KEYCHAIN_PASS: ${{ secrets.MAC_KEYCHAIN_PASS }}
        run: |
          security set-key-partition-list \
            -S apple-tool:,apple:,codesign:,productsign: \
            -s \
            -k "$MAC_KEYCHAIN_PASS" \
            build.keychain
          
      - name: Sign contents
        env:
          MAC_CERT_ID: ${{ secrets.MAC_CERT_ID }}
        run: |
          codesign Export/Development/macos/bin/SuperHumanInstallerDev.app \
            --sign "$MAC_CERT_ID" \
            --options runtime \
            --force \
            --timestamp \
            --verbose \
            --deep
          
      - name: Verify singature
        run: |
          codesign Export/Development/macos/bin/SuperHumanInstallerDev.app \
            --display \
            --verbose \
            -r-

          codesign Export/Development/macos/bin/SuperHumanInstallerDev.app \
            --verify \
            --verbose
>>>>>>> 79ea04bd

      - name: Create package
        env:
          VERSION: ${{ steps.readversion.outputs.info }}
        run: |
          productbuild \
            --version "$VERSION" \
            --product Templates/installer/SuperHumanInstaller.template.plist \
            --identifier net.prominic.genesis.superhumaninstallerdev \
            --component Export/Development/macos/bin/SuperHumanInstallerDev.app \
            /Applications \
            ./SuperHumanInstallerDev-Setup-Unsigned.pkg
            
      - name: Sign installer
        env:
          MAC_CERT_INSTALLER_ID: ${{ secrets.MAC_CERT_INSTALLER_ID }}
        run: |
          productsign \
            --timestamp \
            --sign "$MAC_CERT_INSTALLER_ID" \
            ./SuperHumanInstallerDev-Setup-Unsigned.pkg \
            ./SuperHumanInstallerDev-Setup.pkg
          
      - name: "Notarize app bundle"
        env:
          MAC_NOTARIZATION_APPLE_ID: ${{ secrets.MAC_NOTARIZATION_APPLE_ID }}
          MAC_NOTARIZATION_TEAM_ID: ${{ secrets.MAC_NOTARIZATION_TEAM_ID }}
          MAC_NOTARIZATION_PASS: ${{ secrets.MAC_NOTARIZATION_PASS }}
        run: |
          # Store the notarization credentials so that we can prevent a UI password dialog
          # from blocking the CI
          echo "Create keychain profile"
          xcrun notarytool \
            store-credentials "notarytool-profile" \
            --apple-id "$MAC_NOTARIZATION_APPLE_ID" \
            --team-id "$MAC_NOTARIZATION_TEAM_ID" \
            --password "$MAC_NOTARIZATION_PASS"
          
          echo "Notarize app"
          xcrun notarytool \
            submit ./SuperHumanInstallerDev-Setup.pkg \
            --keychain-profile "notarytool-profile" \
            --wait
          
          echo "Attach staple"
          xcrun stapler \
            staple ./SuperHumanInstallerDev-Setup.pkg
          
      - name: Verify installer signature
        run: |
          pkgutil --check-signature ./SuperHumanInstallerDev-Setup.pkg
          spctl \
            --assess \
            --type install \
            --verbose \
            --verbose \
            ./SuperHumanInstallerDev-Setup.pkg
            
      - name: Upload artifacts
        uses: actions/upload-artifact@v3
        with: 
          name: SuperHumanInstallerDev-Setup
          path: ./SuperHumanInstallerDev-Setup.pkg<|MERGE_RESOLUTION|>--- conflicted
+++ resolved
@@ -39,12 +39,9 @@
 
       - name: Build project
         run: |
-<<<<<<< HEAD
           haxelib run openfl build project.xml mac `
             -debug -Dlogverbose -Dlogcolor `
             -Dgitsha=${{ github.sha }} -Dgitbranch=${{ github.ref_name }}
-=======
-          haxelib run openfl build project.xml mac -debug -Dlogverbose -Dlogcolor
             
       - name: Create keychain
         env:
@@ -114,7 +111,6 @@
           codesign Export/Development/macos/bin/SuperHumanInstallerDev.app \
             --verify \
             --verbose
->>>>>>> 79ea04bd
 
       - name: Create package
         env:
